package org.openpnp.machine.reference.camera;

import java.awt.BasicStroke;
import java.awt.Color;
import java.awt.Graphics2D;
import java.awt.RenderingHints;
import java.awt.Shape;
import java.awt.geom.AffineTransform;
import java.awt.geom.Rectangle2D;
import java.awt.image.BufferedImage;

import org.openpnp.CameraListener;
import org.openpnp.ConfigurationListener;
import org.openpnp.gui.support.Wizard;
import org.openpnp.machine.reference.ReferenceCamera;
import org.openpnp.machine.reference.wizards.ReferenceCameraConfigurationWizard;
import org.openpnp.model.Configuration;
import org.openpnp.model.Footprint;
import org.openpnp.model.Length;
import org.openpnp.model.LengthUnit;
import org.openpnp.model.Location;
import org.openpnp.model.Part;
import org.openpnp.spi.Head;
import org.openpnp.spi.Machine;
import org.openpnp.spi.MachineListener;
import org.openpnp.spi.Nozzle;
import org.openpnp.spi.PropertySheetHolder;
import org.simpleframework.xml.Root;

@Root
public class SimulatedUpCamera extends ReferenceCamera implements Runnable {
    protected int width = 640;

    protected int height = 480;

    protected int fps = 10;

    private Thread thread;

    public SimulatedUpCamera() {
        setUnitsPerPixel(new Location(LengthUnit.Millimeters, 0.0234375D, 0.0234375D, 0, 0));
        setLooking(Looking.Up);
    }

    @Override
    public BufferedImage internalCapture() {
        BufferedImage image = new BufferedImage(width, height, BufferedImage.TYPE_INT_ARGB);
        Graphics2D g = (Graphics2D) image.getGraphics();
        AffineTransform tx = g.getTransform();
        // invert the image in Y so that Y+ is up
        g.translate(0, height);
        g.scale(1, -1);
        g.translate(width / 2, height / 2);

        g.setColor(Color.black);
        g.fillRect(0, 0, width, height);

        // figure out our physical viewport size
        Location phySize = getUnitsPerPixel().convertToUnits(LengthUnit.Millimeters)
                                             .multiply(width, height, 0, 0);
        double phyWidth = phySize.getX();
        double phyHeight = phySize.getY();

        // and bounds
        Location location = getLocation().convertToUnits(LengthUnit.Millimeters);
        Rectangle2D.Double phyBounds = new Rectangle2D.Double(location.getX() - phyWidth / 2,
                location.getY() - phyHeight / 2, phyWidth, phyHeight);

        // determine if there are any nozzles within our bounds and if so render them
        for (Head head : Configuration.get()
                                      .getMachine()
                                      .getHeads()) {
            for (Nozzle nozzle : head.getNozzles()) {
                Location l = nozzle.getLocation()
                                   .convertToUnits(LengthUnit.Millimeters);
                if (phyBounds.contains(l.getX(), l.getY())) {
                    drawNozzle(g, nozzle);
                }
            }
        }

        g.setTransform(tx);
        g.dispose();
        return image;
    }

    
    // TODO STOPSHIP this is all getting close, and there is good code here, but way too much
    // mixing of units. Figure out how to do a single scale to UPP at the end (or beginning)
    // in the transform and then just work in real units.
    // TODO STOPSHIP Shit. That won't work. All the graphics primitives take ints, not doubles.
    private void drawNozzle(Graphics2D g, Nozzle nozzle) {
        AffineTransform tx = g.getTransform();
        
        g.setStroke(new BasicStroke(1f));
        g.setRenderingHint(RenderingHints.KEY_ANTIALIASING, RenderingHints.VALUE_ANTIALIAS_ON);

        LengthUnit units = LengthUnit.Millimeters;
        Location mmPerPixels = getUnitsPerPixel().convertToUnits(units);
        Location pixelsPerMm = new Location(units, 1D / mmPerPixels.getX(), 1D / mmPerPixels.getY(), 1, 1);
        
        // Set a scale on the transform to convert mm to pixels. Everything below will be drawn
        // in mm and automatically scaled to pixels by this transform.
        tx.scale(pixelsPerMm.getX(), pixelsPerMm.getY());
        
        // Draw a 1mm circle representation of the nozzle
        g.setColor(new Color(0, 150, 0));
        Location nozzleLocation = nozzle
                .getLocation()
                .convertToUnits(units)
                .subtract(getLocation());
        g.fillOval((int) (nozzleLocation.getX() - 0.5), (int) (nozzleLocation.getY() - 0.5), 1, 1);
        
        Part part = nozzle.getPart();
        if (part == null) {
            return;
        }

        org.openpnp.model.Package pkg = part.getPackage();
        Footprint footprint = pkg.getFootprint();
        if (footprint == null) {
            return;
        }

        Shape shape = footprint.getShape();
        if (shape == null) {
            return;
        }
        
//        // Determine the scaling factor to go from Outline units to
//        // Camera units (mm)
//        Location footprintScale = pixelsPerMm.multiply(new Location(footprint.getUnits(), 1, 1, 1, 1));
//
//        // Create a transform that will be applied to the footprint.
//        AffineTransform tx = new AffineTransform();
//
//        Location offsets = new Location(LengthUnit.Millimeters, 2, 2, 0, 10);
//
////        // Rotate the footprint by the nozzle rotation.
////        tx.rotate(Math.toRadians(nozzle.getLocation().getRotation()));
////        // And by the offset error.
////        tx.rotate(Math.toRadians(offsets.getRotation()));
//
//        // Translate the footprint so that it is at the same point as the nozzle.
//        tx.translate(nozzleOffset.getX(), nozzleOffset.getY());
//        // And by the offset error.
//        tx.translate(offsets.getX(), offsets.getY());
//
//        // Scale the footprint to pixels.
//        tx.scale(footprintScale.getX(), footprintScale.getY());
//        
//        // Transform the Shape and draw it out.
//        shape = tx.createTransformedShape(shape);
//        g.setColor(Color.white);
//        g.fill(shape);
        
        g.setTransform(tx);
    }

    @Override
    public synchronized void startContinuousCapture(CameraListener listener, int maximumFps) {
        start();
        super.startContinuousCapture(listener, maximumFps);
    }

    @Override
    public synchronized void stopContinuousCapture(CameraListener listener) {
        super.stopContinuousCapture(listener);
        if (listeners.size() == 0) {
            stop();
        }
    }

    private synchronized void stop() {
        if (thread != null && thread.isAlive()) {
            thread.interrupt();
            try {
                thread.join(3000);
            }
            catch (Exception e) {

            }
            thread = null;
        }
    }

    private synchronized void start() {
        if (thread == null) {
            thread = new Thread(this);
            thread.setDaemon(true);
            thread.start();
        }
    }

    public void run() {
        while (!Thread.interrupted()) {
            BufferedImage frame = internalCapture();
            broadcastCapture(frame);
            try {
                Thread.sleep(1000 / fps);
            }
            catch (InterruptedException e) {
                return;
            }
        }
    }

    @Override
    public Wizard getConfigurationWizard() {
        return new ReferenceCameraConfigurationWizard(this);
    }

    @Override
    public String getPropertySheetHolderTitle() {
        return getClass().getSimpleName() + " " + getName();
    }

    @Override
    public PropertySheetHolder[] getChildPropertySheetHolders() {
        // TODO Auto-generated method stub
        return null;
    }
<<<<<<< HEAD
=======

    private MachineListener machineListener = new MachineListener.Adapter() {
        @Override
        public void machineHeadActivity(Machine machine, Head head) {
            if (head == null) {
                return;
            }
            for (Nozzle nozzle : head.getNozzles()) {
                Part part = nozzleParts.get(nozzle);
                if (part == null || part != nozzle.getPart()) {
                    nozzleParts.put(nozzle, nozzle.getPart());
                    Random r = new Random();
                    offsets = new Location(LengthUnit.Millimeters, Math.random() * 2 - 1,
                            Math.random() * 2 - 1, 0, Math.random() * 30 - 15);
                }
            }
        }
    };
>>>>>>> 6621eccb
}<|MERGE_RESOLUTION|>--- conflicted
+++ resolved
@@ -10,19 +10,15 @@
 import java.awt.image.BufferedImage;
 
 import org.openpnp.CameraListener;
-import org.openpnp.ConfigurationListener;
 import org.openpnp.gui.support.Wizard;
 import org.openpnp.machine.reference.ReferenceCamera;
 import org.openpnp.machine.reference.wizards.ReferenceCameraConfigurationWizard;
 import org.openpnp.model.Configuration;
 import org.openpnp.model.Footprint;
-import org.openpnp.model.Length;
 import org.openpnp.model.LengthUnit;
 import org.openpnp.model.Location;
 import org.openpnp.model.Part;
 import org.openpnp.spi.Head;
-import org.openpnp.spi.Machine;
-import org.openpnp.spi.MachineListener;
 import org.openpnp.spi.Nozzle;
 import org.openpnp.spi.PropertySheetHolder;
 import org.simpleframework.xml.Root;
@@ -84,33 +80,33 @@
         return image;
     }
 
-    
+
     // TODO STOPSHIP this is all getting close, and there is good code here, but way too much
     // mixing of units. Figure out how to do a single scale to UPP at the end (or beginning)
     // in the transform and then just work in real units.
     // TODO STOPSHIP Shit. That won't work. All the graphics primitives take ints, not doubles.
     private void drawNozzle(Graphics2D g, Nozzle nozzle) {
         AffineTransform tx = g.getTransform();
-        
+
         g.setStroke(new BasicStroke(1f));
         g.setRenderingHint(RenderingHints.KEY_ANTIALIASING, RenderingHints.VALUE_ANTIALIAS_ON);
 
         LengthUnit units = LengthUnit.Millimeters;
         Location mmPerPixels = getUnitsPerPixel().convertToUnits(units);
-        Location pixelsPerMm = new Location(units, 1D / mmPerPixels.getX(), 1D / mmPerPixels.getY(), 1, 1);
-        
+        Location pixelsPerMm =
+                new Location(units, 1D / mmPerPixels.getX(), 1D / mmPerPixels.getY(), 1, 1);
+
         // Set a scale on the transform to convert mm to pixels. Everything below will be drawn
         // in mm and automatically scaled to pixels by this transform.
         tx.scale(pixelsPerMm.getX(), pixelsPerMm.getY());
-        
+
         // Draw a 1mm circle representation of the nozzle
         g.setColor(new Color(0, 150, 0));
-        Location nozzleLocation = nozzle
-                .getLocation()
-                .convertToUnits(units)
-                .subtract(getLocation());
+        Location nozzleLocation = nozzle.getLocation()
+                                        .convertToUnits(units)
+                                        .subtract(getLocation());
         g.fillOval((int) (nozzleLocation.getX() - 0.5), (int) (nozzleLocation.getY() - 0.5), 1, 1);
-        
+
         Part part = nozzle.getPart();
         if (part == null) {
             return;
@@ -126,34 +122,35 @@
         if (shape == null) {
             return;
         }
-        
-//        // Determine the scaling factor to go from Outline units to
-//        // Camera units (mm)
-//        Location footprintScale = pixelsPerMm.multiply(new Location(footprint.getUnits(), 1, 1, 1, 1));
-//
-//        // Create a transform that will be applied to the footprint.
-//        AffineTransform tx = new AffineTransform();
-//
-//        Location offsets = new Location(LengthUnit.Millimeters, 2, 2, 0, 10);
-//
-////        // Rotate the footprint by the nozzle rotation.
-////        tx.rotate(Math.toRadians(nozzle.getLocation().getRotation()));
-////        // And by the offset error.
-////        tx.rotate(Math.toRadians(offsets.getRotation()));
-//
-//        // Translate the footprint so that it is at the same point as the nozzle.
-//        tx.translate(nozzleOffset.getX(), nozzleOffset.getY());
-//        // And by the offset error.
-//        tx.translate(offsets.getX(), offsets.getY());
-//
-//        // Scale the footprint to pixels.
-//        tx.scale(footprintScale.getX(), footprintScale.getY());
-//        
-//        // Transform the Shape and draw it out.
-//        shape = tx.createTransformedShape(shape);
-//        g.setColor(Color.white);
-//        g.fill(shape);
-        
+
+        // // Determine the scaling factor to go from Outline units to
+        // // Camera units (mm)
+        // Location footprintScale = pixelsPerMm.multiply(new Location(footprint.getUnits(), 1, 1,
+        // 1, 1));
+        //
+        // // Create a transform that will be applied to the footprint.
+        // AffineTransform tx = new AffineTransform();
+        //
+        // Location offsets = new Location(LengthUnit.Millimeters, 2, 2, 0, 10);
+        //
+        //// // Rotate the footprint by the nozzle rotation.
+        //// tx.rotate(Math.toRadians(nozzle.getLocation().getRotation()));
+        //// // And by the offset error.
+        //// tx.rotate(Math.toRadians(offsets.getRotation()));
+        //
+        // // Translate the footprint so that it is at the same point as the nozzle.
+        // tx.translate(nozzleOffset.getX(), nozzleOffset.getY());
+        // // And by the offset error.
+        // tx.translate(offsets.getX(), offsets.getY());
+        //
+        // // Scale the footprint to pixels.
+        // tx.scale(footprintScale.getX(), footprintScale.getY());
+        //
+        // // Transform the Shape and draw it out.
+        // shape = tx.createTransformedShape(shape);
+        // g.setColor(Color.white);
+        // g.fill(shape);
+
         g.setTransform(tx);
     }
 
@@ -220,25 +217,4 @@
         // TODO Auto-generated method stub
         return null;
     }
-<<<<<<< HEAD
-=======
-
-    private MachineListener machineListener = new MachineListener.Adapter() {
-        @Override
-        public void machineHeadActivity(Machine machine, Head head) {
-            if (head == null) {
-                return;
-            }
-            for (Nozzle nozzle : head.getNozzles()) {
-                Part part = nozzleParts.get(nozzle);
-                if (part == null || part != nozzle.getPart()) {
-                    nozzleParts.put(nozzle, nozzle.getPart());
-                    Random r = new Random();
-                    offsets = new Location(LengthUnit.Millimeters, Math.random() * 2 - 1,
-                            Math.random() * 2 - 1, 0, Math.random() * 30 - 15);
-                }
-            }
-        }
-    };
->>>>>>> 6621eccb
 }